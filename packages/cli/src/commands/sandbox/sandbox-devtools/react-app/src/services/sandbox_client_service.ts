import { SocketClientService } from './socket_client_service';
import { SOCKET_EVENTS } from '../../../shared/socket_events';
import { SandboxStatus } from '@aws-amplify/sandbox';
<<<<<<< HEAD
import { ConsoleLogEntry } from '../components/ConsoleViewer';
import { DeploymentEvent } from './deployment_client_service';
=======
import { DevToolsSandboxOptions } from '../../../shared/socket_types';
>>>>>>> 57864852

/**
 * Interface for sandbox status data
 */
export interface SandboxStatusData {
  status: SandboxStatus;
  error?: string;
  identifier?: string;
  stackStatus?: string;
  deploymentCompleted?: boolean;
  message?: string;
  timestamp?: string;
}

/**
<<<<<<< HEAD
 * Interface for sandbox options
 */
export interface SandboxOptions {
  identifier?: string;
  once?: boolean;
  dirToWatch?: string;
  exclude?: string[];
  outputsFormat?: string;
  outputsOutDir?: string;
  outputsVersion?: string;
  streamFunctionLogs?: boolean;
  logsFilter?: string[];
  logsOutFile?: string;
  debugMode?: boolean;
}

/**
 * Interface for log settings data
 */
export interface LogSettings {
  maxLogSizeMB: number;
  currentSizeMB?: number;
}

/**
=======
>>>>>>> 57864852
 * Service for handling sandbox-related socket communication
 */
export class SandboxClientService extends SocketClientService {
  /**
   * Requests the current sandbox status
   */
  public getSandboxStatus(): void {
    this.emit(SOCKET_EVENTS.GET_SANDBOX_STATUS);
  }

  /**
   * Starts the sandbox with the specified options
   * @param options The sandbox options
   */
  public startSandboxWithOptions(options: DevToolsSandboxOptions): void {
    this.emit(SOCKET_EVENTS.START_SANDBOX_WITH_OPTIONS, options);
  }

  /**
   * Stops the sandbox
   */
  public stopSandbox(): void {
    this.emit(SOCKET_EVENTS.STOP_SANDBOX);
  }

  /**
   * Deletes the sandbox
   */
  public deleteSandbox(): void {
    this.emit(SOCKET_EVENTS.DELETE_SANDBOX);
  }

  /**
   * Stops the DevTools process
   */
  public stopDevTools(): void {
    this.emit(SOCKET_EVENTS.STOP_DEV_TOOLS);
  }

  /**
   * Registers a handler for sandbox status events
   * @param handler The event handler
   * @returns A function to unsubscribe
   */
  public onSandboxStatus(
    handler: (data: SandboxStatusData) => void,
  ): () => void {
    return this.on(SOCKET_EVENTS.SANDBOX_STATUS, handler);
  }

  /**
   * Gets saved deployment progress
   */
  public getSavedDeploymentProgress(): void {
    this.emit(SOCKET_EVENTS.GET_SAVED_DEPLOYMENT_PROGRESS);
  }

  /**
   * Saves log settings
   * @param settings The log settings to save
   */
  public saveLogSettings(settings: LogSettings): void {
    this.emit(SOCKET_EVENTS.SAVE_LOG_SETTINGS, settings);
  }

  /**
   * Registers a handler for log settings events
   * @param handler The event handler
   * @returns A function to unsubscribe
   */
  public onLogSettings(handler: (data: LogSettings) => void): () => void {
    return this.on(SOCKET_EVENTS.LOG_SETTINGS, handler);
  }

  /**
   * Gets log settings
   */
  public getLogSettings(): void {
    this.emit(SOCKET_EVENTS.GET_LOG_SETTINGS);
  }

  /**
   * Registers a handler for log events
   * @param handler The event handler
   * @returns A function to unsubscribe
   */
  public onLog(
    handler: (data: {
      timestamp: string;
      level: string;
      message: string;
    }) => void,
  ): () => void {
    return this.on('log', handler);
  }

  /**
   * Saves console logs
   * @param logs The console logs to save
   */
  public saveConsoleLogs(logs: ConsoleLogEntry[]): void {
    this.emit(SOCKET_EVENTS.SAVE_CONSOLE_LOGS, { logs });
  }

  /**
   * Loads saved console logs
   */
  public loadConsoleLogs(): void {
    this.emit(SOCKET_EVENTS.LOAD_CONSOLE_LOGS);
  }

  /**
   * Registers a handler for saved console logs events
   * @param handler The event handler
   * @returns A function to unsubscribe
   */
  public onSavedConsoleLogs(
    handler: (logs: ConsoleLogEntry[]) => void,
  ): () => void {
    return this.on(SOCKET_EVENTS.SAVED_CONSOLE_LOGS, handler);
  }

  /**
   * Registers a handler for saved deployment progress events
   * @param handler The event handler
   * @returns A function to unsubscribe
   */
  public onSavedDeploymentProgress(
    handler: (events: DeploymentEvent[]) => void,
  ): () => void {
    return this.on(SOCKET_EVENTS.SAVED_DEPLOYMENT_PROGRESS, handler);
  }
}<|MERGE_RESOLUTION|>--- conflicted
+++ resolved
@@ -1,12 +1,9 @@
 import { SocketClientService } from './socket_client_service';
 import { SOCKET_EVENTS } from '../../../shared/socket_events';
 import { SandboxStatus } from '@aws-amplify/sandbox';
-<<<<<<< HEAD
+import { DevToolsSandboxOptions } from '../../../shared/socket_types';
 import { ConsoleLogEntry } from '../components/ConsoleViewer';
 import { DeploymentEvent } from './deployment_client_service';
-=======
-import { DevToolsSandboxOptions } from '../../../shared/socket_types';
->>>>>>> 57864852
 
 /**
  * Interface for sandbox status data
@@ -22,34 +19,13 @@
 }
 
 /**
-<<<<<<< HEAD
- * Interface for sandbox options
- */
-export interface SandboxOptions {
-  identifier?: string;
-  once?: boolean;
-  dirToWatch?: string;
-  exclude?: string[];
-  outputsFormat?: string;
-  outputsOutDir?: string;
-  outputsVersion?: string;
-  streamFunctionLogs?: boolean;
-  logsFilter?: string[];
-  logsOutFile?: string;
-  debugMode?: boolean;
-}
-
-/**
  * Interface for log settings data
  */
 export interface LogSettings {
   maxLogSizeMB: number;
   currentSizeMB?: number;
 }
-
 /**
-=======
->>>>>>> 57864852
  * Service for handling sandbox-related socket communication
  */
 export class SandboxClientService extends SocketClientService {
